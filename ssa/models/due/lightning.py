--- conflicted
+++ resolved
@@ -191,16 +191,11 @@
         pred_stddevs = torch.cat([step_output["pred_stddevs"] for step_output in outputs], 0)
         targets = torch.cat([step_output["targets"] for step_output in outputs], 0)
         # squared error
-<<<<<<< HEAD
-        errors = (pred_means - targets) ** 2
-=======
-        errors = ((predicted_means - targets) ** 2).detach().cpu()
->>>>>>> 51a55a40
+        errors = ((pred_means - targets) ** 2).detach().cpu()
         # Use an acceptable error threshold of 1 degree
         thresh = 1.0
         # Get all metrics
         f_auc, f95, _ = f_beta_metrics(
-<<<<<<< HEAD
             errors=errors, uncertainty=pred_stddevs, threshold=thresh, beta=1.0
         )
         results_dict = dict(f_auc=f_auc, f95=f95)
@@ -208,16 +203,6 @@
 
         self.log_dict(results_dict)
 
-=======
-            errors=errors, uncertainty=predicted_stddevs.detach().cpu(), threshold=thresh, beta=1.0
-        )
-        results_dict = dict(f_auc=f_auc, f95=f95)
-        results_dict = {f"{stage}/{key}": value for key, value in results_dict.items()}
-        results_dict["preds_mean"] = predicted_means.detach().cpu()
-        results_dict["preds_std"] = predicted_stddevs.detach().cpu()
-        if stage == "test":
-            self.results_dict = results_dict
->>>>>>> 51a55a40
         return results_dict
 
     def inference_step(
